//! Verbatim Block Scanner
//!
//! The verbatim scanner is a **pre-tokenization** step that identifies verbatim blocks from raw text
//! and marks their boundaries before any TXXT parsing begins.
//!
//! ## Core Purpose
//!
//! Verbatim blocks contain non-TXXT content that must be preserved exactly. Since this content would
//! produce gibberish if parsed as TXXT (especially indent tokens), we must identify these blocks first
//! and mark them as opaque content.
//!
//! ## Verbatim Block Syntax
//!
//! Verbatim blocks have three components:
//! 1. **Title line**: Optional text followed by a single `:` at end of line
//! 2. **Content lines**: Everything between title and terminator (preserved exactly)
//! 3. **Terminator line**: `:: label` or `:: label:params` with optional parameters
//!
//! ### Normal Verbatim Block
//! ```txxt
//! title:
//!     Content starts +1 indented
//!     Another line
//!
//!     Blank lines are allowed
//! :: identifier
//! ```
//!
//! ### Stretched Verbatim Block
//! ```txxt
//! title:
//! Content starts at column 0
//! Another line at column 0
//!
//! Blank lines are allowed
//! :: identifier
//! ```
//!
//! ### With Parameters
//! ```txxt
//! title:
//!     Content here
//! :: label:key1=value1,key2=value2
//! ```
//!
//! ## Scanner State Machine
//!
//! The scanner uses a state machine to identify verbatim blocks:
//!
//! **States:**
//! - `ScanningNormal` - Looking for potential verbatim starts
//! - `FoundPotentialStart` - Just found a line ending with `:`, checking next line
//! - `InVerbatimNormal` - Inside normal verbatim (+1 indented content)
//! - `InVerbatimStretched` - Inside stretched verbatim (column 0 content)
//!
//! ## Algorithm Steps
//!
//! ### 1. Scan for Potential Verbatim Start
//! - Look for lines ending with single `:` (not `::`)
//! - Record the **indentation level** of this title line
//! - Transition to `FoundPotentialStart`
//!
//! ### 2. Validate Verbatim Start (Next Line Analysis)
//! After finding potential start, examine the very next non-blank line:
//!
//! **If next line is:**
//! - **Blank**: Continue scanning (could be either type)
//! - **At column 0**: Stretched verbatim → `InVerbatimStretched`
//! - **At title_indent + 1**: Normal verbatim → `InVerbatimNormal`
//! - **Anything else**: False alarm, return to `ScanningNormal`
//!
//! ### 3. Content Scanning (Normal Verbatim)
//! While in `InVerbatimNormal`:
//! - **Expected**: Content at `title_indent + 1` or deeper
//! - **Blank lines**: Allowed, continue
//! - **Content at wrong indent**: Error or end of block
//! - **Terminator found**: Validate and end block
//!
//! ### 4. Content Scanning (Stretched Verbatim)
//! While in `InVerbatimStretched`:
//! - **Expected**: Content at column 0
//! - **Blank lines**: Allowed, continue
//! - **Content at non-zero column**: Must be terminator at title indent
//! - **Terminator found**: Validate and end block
//!
//! ### 5. Terminator Validation
//! Valid terminator must:
//! - Be at **exact same indentation** as title line
//! - Match pattern: `:: identifier` or `:: identifier:params`
//! - Have proper parameter syntax if present
//!
//! ## Error Conditions
//! - **No terminator found**: Document ends while in verbatim mode
//! - **Invalid terminator syntax**: Malformed `:: label` line
//! - **Wrong terminator indent**: Not aligned with title
//! - **Content at wrong indent**: Breaks verbatim rules
//!
//! ## Critical Rules
//! 1. **Annotation lines `:: label ::`** are NEVER verbatim starts
//! 2. **Definition lines ending `::` are NEVER verbatim starts
//! 3. **Indentation must be exact** - no fuzzy matching
//! 4. **Content type determined by first non-blank line** after title
//! 5. **Terminator indent must match title indent exactly**

<<<<<<< HEAD
use crate::cst::WallType;
use crate::syntax::elements::components::parameters::ParameterLexer;
=======
use crate::cst::{Position, ScannerToken, SourceSpan, WallType};
// Parameters now handled via cst::scan_parameter_string
>>>>>>> 3e9f5f29
use regex::Regex;

/// Standard indentation level in spaces
const INDENT_SIZE: usize = 4;

// THE src/tokenizer/verbatim_scanner.rs HAS THE RULES IN THE DOCS DO NOT FRAUD, LIE NOR MAKE UP RULES

/// Type of verbatim block based on content indentation
#[derive(Debug, Clone, PartialEq)]
pub enum VerbatimType {
    /// Content is indented +1 relative to title
    Normal,
    /// Content starts at column 0
    Stretched,
    /// No content - terminator immediately follows title
    Empty,
}

/// A detected verbatim block boundary (NEW - Issue #132)
/// Contains only boundary metadata, no content processing
#[derive(Debug, Clone, PartialEq)]
pub struct VerbatimBoundary {
    /// Line number where the verbatim block starts (title line, 1-based)
    pub title_line: usize,
    /// Line number where the verbatim block ends (terminator line, 1-based)
    pub terminator_line: usize,
    /// Title text (extracted, without trailing colon)
    pub title: String,
    /// Label and parameters (raw string, e.g., "python:version=3.11")
    pub label_raw: String,
    /// Wall type for content indentation
    pub wall_type: WallType,
    /// Indentation level of the title line
    pub title_indent: usize,
    /// First line of verbatim content (1-based, inclusive) - None for empty blocks
    pub content_start: Option<usize>,
    /// Last line of verbatim content (1-based, inclusive) - None for empty blocks
    pub content_end: Option<usize>,
}

/// DEPRECATED: Old verbatim block structure - use VerbatimBoundary instead
#[derive(Debug, Clone, PartialEq)]
pub struct VerbatimBlock {
    /// Line number where the verbatim block starts (title line, 1-based)
    pub block_start: usize,
    /// Line number where the verbatim block ends (terminator line, 1-based)
    pub block_end: usize,
    /// Type of verbatim block
    pub block_type: VerbatimType,
    /// Indentation level of the title line
    pub title_indent: usize,
    /// First line of verbatim content (1-based, inclusive) - None for empty blocks
    pub content_start: Option<usize>,
    /// Last line of verbatim content (1-based, inclusive) - None for empty blocks
    pub content_end: Option<usize>,
}

/// State of the verbatim scanner
#[derive(Debug, Clone, PartialEq)]
enum ScanState {
    /// Scanning for potential verbatim starts
    ScanningNormal,
    /// Found potential start, validating next line
    FoundPotentialStart {
        title_line: usize,
        title_indent: usize,
        title_text: String, // NEW: Store title text for boundaries
    },
    /// Inside normal verbatim block (+1 indented content)
    InVerbatimNormal {
        title_line: usize,
        title_indent: usize,
        title_text: String, // NEW: Store title text for boundaries
        content_start: usize,
        expected_indent: usize,
    },
    /// Inside stretched verbatim block (column 0 content)
    InVerbatimStretched {
        title_line: usize,
        title_indent: usize,
        title_text: String, // NEW: Store title text for boundaries
        content_start: usize,
    },
}

/// Pre-tokenization verbatim block scanner
pub struct VerbatimScanner {
    /// Regex for detecting potential verbatim start (line ending with single :)
    verbatim_start_re: Regex,
    /// Regex for detecting verbatim terminator (label with optional params)
    verbatim_end_re: Regex,
    /// Regex for detecting annotation lines (never verbatim starts)
    annotation_re: Regex,
    /// Regex for detecting definition lines (never verbatim starts)
    definition_re: Regex,
}

impl Default for VerbatimScanner {
    fn default() -> Self {
        Self::new()
    }
}

impl VerbatimScanner {
    /// Create a new verbatim scanner
    pub fn new() -> Self {
        Self {
            // Match line ending with single : (not ::)
            verbatim_start_re: Regex::new(r"^(.*):\s*$").unwrap(),
            // Match terminator: :: identifier or :: identifier:params
            verbatim_end_re: Regex::new(r"^\s*::\s+([a-zA-Z_][a-zA-Z0-9._-]*(?::[^:\s].*)?)\s*$")
                .unwrap(),
            // Match annotation lines :: label ::
            annotation_re: Regex::new(r"^.*::\s*.*::\s*.*$").unwrap(),
            // Match definition lines ending with ::
            definition_re: Regex::new(r"^.*::\s*$").unwrap(),
        }
    }

    /// Scan text for verbatim blocks, returning a list of detected blocks
    /// DEPRECATED: Use scan_boundaries() for new pipeline architecture (Issue #132)
    pub fn scan(&self, text: &str) -> Vec<VerbatimBlock> {
        let mut blocks = Vec::new();
        let mut state = ScanState::ScanningNormal;
        let lines: Vec<&str> = text.lines().collect();
        let mut line_idx = 0;

        while line_idx < lines.len() {
            let line_num = line_idx + 1; // 1-based line numbers
            let line = lines[line_idx];

            let (new_state, next_line_idx) =
                self.process_line_with_backtrack(&mut blocks, state, line_num, line, &lines);

            state = new_state;
            line_idx = next_line_idx;
        }

        // Handle end of document
        if let Err(error) = self.finalize_scan(&mut blocks, state, lines.len()) {
            eprintln!("Verbatim scanner error: {}", error);
        }

        blocks
    }

    /// Scan text for verbatim block boundaries (NEW - Issue #132)
    /// Returns boundary metadata only, no content processing
    pub fn scan_boundaries(&self, text: &str) -> Vec<VerbatimBoundary> {
        let mut boundaries = Vec::new();
        let mut state = ScanState::ScanningNormal;
        let lines: Vec<&str> = text.lines().collect();
        let mut line_idx = 0;

        while line_idx < lines.len() {
            let line_num = line_idx + 1; // 1-based line numbers
            let line = lines[line_idx];

            let (new_state, next_line_idx) = self.process_line_with_backtrack_boundaries(
                &mut boundaries,
                state,
                line_num,
                line,
                &lines,
            );

            state = new_state;
            line_idx = next_line_idx;
        }

        // Handle end of document
        if let Err(error) = self.finalize_scan_boundaries(&mut boundaries, state, lines.len()) {
            eprintln!("Verbatim scanner error: {}", error);
        }

        boundaries
    }

    /// Process a single line in the state machine with backtracking support
    fn process_line_with_backtrack(
        &self,
        blocks: &mut Vec<VerbatimBlock>,
        state: ScanState,
        line_num: usize,
        line: &str,
        _all_lines: &[&str],
    ) -> (ScanState, usize) {
        let next_state = self.process_line(blocks, state.clone(), line_num, line, _all_lines);

        // Check if we need to backtrack
        match (&state, &next_state) {
            // If we were in verbatim mode and now we're scanning normal, we may need to backtrack
            (ScanState::InVerbatimNormal { title_line, .. }, ScanState::ScanningNormal)
            | (ScanState::InVerbatimStretched { title_line, .. }, ScanState::ScanningNormal) => {
                // Backtrack to line after the failed title line
                (next_state, *title_line) // title_line is 1-based, so this points to line after title
            }
            _ => {
                // Normal progression to next line
                (next_state, line_num)
            }
        }
    }

    /// Process a single line in the state machine
    fn process_line(
        &self,
        blocks: &mut Vec<VerbatimBlock>,
        state: ScanState,
        line_num: usize,
        line: &str,
        _all_lines: &[&str],
    ) -> ScanState {
        match state {
            ScanState::ScanningNormal => self.check_for_verbatim_start(line_num, line),

            ScanState::FoundPotentialStart {
                title_line,
                title_indent,
                title_text,
            } => self.validate_verbatim_start(
                blocks,
                title_line,
                title_indent,
                title_text,
                line_num,
                line,
            ),

            ScanState::InVerbatimNormal {
                title_line,
                title_indent,
                title_text,
                content_start,
                expected_indent,
            } => self.process_normal_verbatim_line(
                blocks,
                title_line,
                title_indent,
                title_text,
                content_start,
                expected_indent,
                line_num,
                line,
            ),

            ScanState::InVerbatimStretched {
                title_line,
                title_indent,
                title_text,
                content_start,
            } => self.process_stretched_verbatim_line(
                blocks,
                title_line,
                title_indent,
                title_text,
                content_start,
                line_num,
                line,
            ),
        }
    }

    /// Check if a line could be a verbatim start
    fn check_for_verbatim_start(&self, line_num: usize, line: &str) -> ScanState {
        // Skip annotation lines - they are never verbatim starts
        if self.annotation_re.is_match(line) {
            return ScanState::ScanningNormal;
        }

        // Skip definition lines ending with :: - they are never verbatim starts
        if self.definition_re.is_match(line) {
            return ScanState::ScanningNormal;
        }

        // Check for potential verbatim start (line ending with single :)
        if let Some(captures) = self.verbatim_start_re.captures(line) {
            let prefix = captures.get(1).unwrap().as_str();

            // Make sure it doesn't end with :: (that would be a definition)
            if !prefix.ends_with(':') {
                let title_indent = self.calculate_indentation(line);
                let title_text = self.extract_title(line); // Use helper method
                return ScanState::FoundPotentialStart {
                    title_line: line_num,
                    title_indent,
                    title_text,
                };
            }
        }

        ScanState::ScanningNormal
    }

    /// Validate that the next line confirms this is a verbatim block
    fn validate_verbatim_start(
        &self,
        blocks: &mut Vec<VerbatimBlock>,
        title_line: usize,
        title_indent: usize,
        title_text: String, // NEW: title text parameter
        line_num: usize,
        line: &str,
    ) -> ScanState {
        // If this is a blank line, continue waiting for content
        if line.trim().is_empty() {
            return ScanState::FoundPotentialStart {
                title_line,
                title_indent,
                title_text, // Pass through
            };
        }

        // Check if this line is an annotation - if so, this is NOT a verbatim block
        if self.annotation_re.is_match(line) {
            return ScanState::ScanningNormal;
        }

        let line_indent = self.calculate_indentation(line);

        // Check for terminator immediately after title (empty verbatim block)
        if self.is_valid_terminator(line, title_indent) {
            // This is an empty verbatim block - add it and continue scanning
            blocks.push(VerbatimBlock {
                block_start: title_line,
                block_end: line_num,
                block_type: VerbatimType::Empty,
                title_indent,
                content_start: None,
                content_end: None,
            });
            return ScanState::ScanningNormal;
        }

        // Determine verbatim type based on content indentation
        if line_indent == 0 {
            // Stretched verbatim - content at column 0
            ScanState::InVerbatimStretched {
                title_line,
                title_indent,
                title_text,
                content_start: line_num,
            }
        } else if line_indent == title_indent + INDENT_SIZE {
            // Normal verbatim - content at +1 indentation level from title
            ScanState::InVerbatimNormal {
                title_line,
                title_indent,
                title_text,
                content_start: line_num,
                expected_indent: line_indent,
            }
        } else {
            // Not a valid verbatim block - wrong indentation
            ScanState::ScanningNormal
        }
    }

    /// Process a line while in normal verbatim mode
    #[allow(clippy::too_many_arguments)]
    fn process_normal_verbatim_line(
        &self,
        blocks: &mut Vec<VerbatimBlock>,
        title_line: usize,
        title_indent: usize,
        title_text: String, // NEW
        content_start: usize,
        expected_indent: usize,
        line_num: usize,
        line: &str,
    ) -> ScanState {
        // Allow blank lines
        if line.trim().is_empty() {
            return ScanState::InVerbatimNormal {
                title_line,
                title_indent,
                title_text,
                content_start,
                expected_indent,
            };
        }

        // Check for valid terminator
        if self.is_valid_terminator(line, title_indent) {
            // End of verbatim block
            blocks.push(VerbatimBlock {
                block_start: title_line,
                block_end: line_num,
                block_type: VerbatimType::Normal,
                title_indent,
                content_start: Some(content_start),
                content_end: Some(line_num - 1),
            });
            return ScanState::ScanningNormal;
        }

        let line_indent = self.calculate_indentation(line);

        // Content must be at expected indent (title + INDENT_SIZE) or deeper
        if line_indent >= title_indent + INDENT_SIZE {
            ScanState::InVerbatimNormal {
                title_line,
                title_indent,
                title_text,
                content_start,
                expected_indent,
            }
        } else {
            // Wrong indentation - abandon verbatim block
            ScanState::ScanningNormal
        }
    }

    /// Process a line while in stretched verbatim mode
    #[allow(clippy::too_many_arguments)]
    fn process_stretched_verbatim_line(
        &self,
        blocks: &mut Vec<VerbatimBlock>,
        title_line: usize,
        title_indent: usize,
        title_text: String, // NEW
        content_start: usize,
        line_num: usize,
        line: &str,
    ) -> ScanState {
        // Allow blank lines
        if line.trim().is_empty() {
            return ScanState::InVerbatimStretched {
                title_line,
                title_indent,
                title_text,
                content_start,
            };
        }

        let line_indent = self.calculate_indentation(line);

        // Check for terminator first (must be at title indent)
        if self.is_valid_terminator(line, title_indent) {
            blocks.push(VerbatimBlock {
                block_start: title_line,
                block_end: line_num,
                block_type: VerbatimType::Stretched,
                title_indent,
                content_start: Some(content_start),
                content_end: Some(line_num - 1),
            });
            return ScanState::ScanningNormal;
        }

        // Content should be at column 0
        if line_indent == 0 {
            return ScanState::InVerbatimStretched {
                title_line,
                title_indent,
                title_text,
                content_start,
            };
        }

        // Invalid - expected terminator or content at column 0
        ScanState::ScanningNormal
    }

    /// Check if a line is a valid verbatim terminator at the expected indentation
    fn is_valid_terminator(&self, line: &str, expected_indent: usize) -> bool {
        let line_indent = self.calculate_indentation(line);

        // Terminator must be at exact same indentation as title
        if line_indent != expected_indent {
            return false;
        }

        // Must match terminator pattern
        self.verbatim_end_re.is_match(line)
    }

    /// Calculate indentation level of a line (number of leading spaces, tabs = 4 spaces)
    fn calculate_indentation(&self, line: &str) -> usize {
        let mut indent = 0;
        for ch in line.chars() {
            match ch {
                ' ' => indent += 1,
                '\t' => indent += 4,
                _ => break,
            }
        }
        indent
    }

    /// Extract title text from a title line (removes trailing colon and leading/trailing whitespace)
    fn extract_title(&self, line: &str) -> String {
        if let Some(captures) = self.verbatim_start_re.captures(line) {
            let prefix = captures.get(1).unwrap().as_str();
            prefix.trim().to_string()
        } else {
            String::new()
        }
    }

    /// Extract label (and optional params) from a terminator line
    fn extract_label(&self, line: &str) -> String {
        if let Some(captures) = self.verbatim_end_re.captures(line) {
            if let Some(label_match) = captures.get(1) {
                return label_match.as_str().to_string();
            }
        }
        String::new()
    }

    /// Handle end of document - check for unterminated verbatim blocks
    fn finalize_scan(
        &self,
        _blocks: &mut Vec<VerbatimBlock>,
        state: ScanState,
        _total_lines: usize,
    ) -> Result<(), String> {
        match state {
            ScanState::ScanningNormal | ScanState::FoundPotentialStart { .. } => {
                // No active verbatim block, all good
                Ok(())
            }
            ScanState::InVerbatimNormal { title_line, .. }
            | ScanState::InVerbatimStretched { title_line, .. } => Err(format!(
                "Unterminated verbatim block starting at line {}",
                title_line
            )),
        }
    }

    /// Check if a line number is within verbatim content
    pub fn is_verbatim_content(&self, line_num: usize, blocks: &[VerbatimBlock]) -> bool {
        blocks.iter().any(|block| {
            if let (Some(start), Some(end)) = (block.content_start, block.content_end) {
                line_num >= start && line_num <= end
            } else {
                false // Empty blocks have no content
            }
        })
    }
<<<<<<< HEAD
=======
}

/// Trait for verbatim block tokenization
pub trait VerbatimLexer: Sized {
    /// Get current position in source
    fn current_position(&self) -> Position;

    /// Peek at current character without advancing
    fn peek(&self) -> Option<char>;

    /// Advance to next character
    fn advance(&mut self) -> Option<char>;

    /// Get current row (line number)
    fn row(&self) -> usize;
>>>>>>> 3e9f5f29

    // ========== NEW BOUNDARY-BASED METHODS (Issue #132) ==========

    /// Process a single line with backtracking for boundary scanning
    fn process_line_with_backtrack_boundaries(
        &self,
        boundaries: &mut Vec<VerbatimBoundary>,
        state: ScanState,
        line_num: usize,
        line: &str,
        all_lines: &[&str],
    ) -> (ScanState, usize) {
        let next_state =
            self.process_line_boundaries(boundaries, state.clone(), line_num, line, all_lines);

        // Check if we need to backtrack
        match (&state, &next_state) {
            (ScanState::InVerbatimNormal { title_line, .. }, ScanState::ScanningNormal)
            | (ScanState::InVerbatimStretched { title_line, .. }, ScanState::ScanningNormal) => {
                // Backtrack to line after the failed title line
                (next_state, *title_line)
            }
            _ => {
                // Normal progression to next line
                (next_state, line_num)
            }
        }
    }

    /// Process a single line for boundary scanning (builds VerbatimBoundary instead of VerbatimBlock)
    fn process_line_boundaries(
        &self,
        boundaries: &mut Vec<VerbatimBoundary>,
        state: ScanState,
        line_num: usize,
        line: &str,
        all_lines: &[&str],
    ) -> ScanState {
        match state {
            ScanState::ScanningNormal => self.check_for_verbatim_start(line_num, line),

            ScanState::FoundPotentialStart {
                title_line,
                title_indent,
                title_text,
            } => self.validate_verbatim_start_boundary(
                boundaries,
                title_line,
                title_indent,
                title_text,
                line_num,
                line,
            ),

            ScanState::InVerbatimNormal {
                title_line,
                title_indent,
                title_text,
                content_start,
                expected_indent,
            } => self.process_normal_verbatim_line_boundary(
                boundaries,
                title_line,
                title_indent,
                title_text,
                content_start,
                expected_indent,
                line_num,
                line,
                all_lines,
            ),

            ScanState::InVerbatimStretched {
                title_line,
                title_indent,
                title_text,
                content_start,
            } => self.process_stretched_verbatim_line_boundary(
                boundaries,
                title_line,
                title_indent,
                title_text,
                content_start,
                line_num,
                line,
                all_lines,
            ),
        }
    }

    /// Validate verbatim start and create boundary (instead of VerbatimBlock)
    fn validate_verbatim_start_boundary(
        &self,
        boundaries: &mut Vec<VerbatimBoundary>,
        title_line: usize,
        title_indent: usize,
        title_text: String,
        line_num: usize,
        line: &str,
    ) -> ScanState {
        // If this is a blank line, continue waiting for content
        if line.trim().is_empty() {
            return ScanState::FoundPotentialStart {
                title_line,
                title_indent,
                title_text,
            };
        }

        // Check if this line is an annotation - if so, this is NOT a verbatim block
        if self.annotation_re.is_match(line) {
            return ScanState::ScanningNormal;
        }

        let line_indent = self.calculate_indentation(line);

        // Check for terminator immediately after title (empty verbatim block)
        if self.is_valid_terminator(line, title_indent) {
            // Extract label from terminator
            let label_raw = self.extract_label(line);

            // This is an empty verbatim block - add boundary and continue scanning
            boundaries.push(VerbatimBoundary {
                title_line,
                terminator_line: line_num,
                title: title_text,
                label_raw,
                wall_type: WallType::InFlow(title_indent), // Default for empty
                title_indent,
                content_start: None,
                content_end: None,
            });
            return ScanState::ScanningNormal;
        }

        // Determine verbatim type based on content indentation
        if line_indent == 0 {
            // Stretched verbatim - content at column 0
            ScanState::InVerbatimStretched {
                title_line,
                title_indent,
                title_text,
                content_start: line_num,
            }
        } else if line_indent == title_indent + INDENT_SIZE {
            // Normal verbatim - content at +1 indentation level from title
            ScanState::InVerbatimNormal {
                title_line,
                title_indent,
                title_text,
                content_start: line_num,
                expected_indent: line_indent,
            }
        } else {
            // Not a valid verbatim block - wrong indentation
            ScanState::ScanningNormal
        }
    }

    /// Process normal verbatim line for boundary scanning
    #[allow(clippy::too_many_arguments)]
    fn process_normal_verbatim_line_boundary(
        &self,
        boundaries: &mut Vec<VerbatimBoundary>,
        title_line: usize,
        title_indent: usize,
        title_text: String,
        content_start: usize,
        expected_indent: usize,
        line_num: usize,
        line: &str,
        _all_lines: &[&str],
    ) -> ScanState {
        // Allow blank lines
        if line.trim().is_empty() {
            return ScanState::InVerbatimNormal {
                title_line,
                title_indent,
                title_text,
                content_start,
                expected_indent,
            };
        }

        // Check for valid terminator
        if self.is_valid_terminator(line, title_indent) {
            // Extract label from terminator
            let label_raw = self.extract_label(line);

            // End of verbatim block - create boundary
            boundaries.push(VerbatimBoundary {
                title_line,
                terminator_line: line_num,
                title: title_text,
                label_raw,
                wall_type: WallType::InFlow(title_indent),
                title_indent,
                content_start: Some(content_start),
                content_end: Some(line_num - 1),
            });
            return ScanState::ScanningNormal;
        }

        let line_indent = self.calculate_indentation(line);

        // Content must be at expected indent (title + INDENT_SIZE) or deeper
        if line_indent >= title_indent + INDENT_SIZE {
            ScanState::InVerbatimNormal {
                title_line,
                title_indent,
                title_text,
                content_start,
                expected_indent,
            }
        } else {
            // Wrong indentation - abandon verbatim block
            ScanState::ScanningNormal
        }
    }

    /// Process stretched verbatim line for boundary scanning
    #[allow(clippy::too_many_arguments)]
    fn process_stretched_verbatim_line_boundary(
        &self,
        boundaries: &mut Vec<VerbatimBoundary>,
        title_line: usize,
        title_indent: usize,
        title_text: String,
        content_start: usize,
        line_num: usize,
        line: &str,
        _all_lines: &[&str],
    ) -> ScanState {
        // Allow blank lines
        if line.trim().is_empty() {
            return ScanState::InVerbatimStretched {
                title_line,
                title_indent,
                title_text,
                content_start,
            };
        }

        let line_indent = self.calculate_indentation(line);

        // Check for terminator first (must be at title indent)
        if self.is_valid_terminator(line, title_indent) {
            // Extract label from terminator
            let label_raw = self.extract_label(line);

            boundaries.push(VerbatimBoundary {
                title_line,
                terminator_line: line_num,
                title: title_text,
                label_raw,
                wall_type: WallType::Stretched,
                title_indent,
                content_start: Some(content_start),
                content_end: Some(line_num - 1),
            });
            return ScanState::ScanningNormal;
        }

        // Content should be at column 0
        if line_indent == 0 {
            return ScanState::InVerbatimStretched {
                title_line,
                title_indent,
                title_text,
                content_start,
            };
        }

<<<<<<< HEAD
        // Invalid - expected terminator or content at column 0
        ScanState::ScanningNormal
    }

    /// Finalize boundary scan - check for unterminated blocks
    fn finalize_scan_boundaries(
        &self,
        _boundaries: &mut Vec<VerbatimBoundary>,
        state: ScanState,
        _total_lines: usize,
    ) -> Result<(), String> {
        match state {
            ScanState::ScanningNormal | ScanState::FoundPotentialStart { .. } => Ok(()),
            ScanState::InVerbatimNormal { title_line, .. }
            | ScanState::InVerbatimStretched { title_line, .. } => Err(format!(
                "Unterminated verbatim block starting at line {}",
                title_line
            )),
        }
    }

    /// Check if a line number is within verbatim content (boundary version)
    pub fn is_verbatim_content_boundary(
        &self,
        line_num: usize,
        boundaries: &[VerbatimBoundary],
    ) -> bool {
        boundaries.iter().any(|boundary| {
            if let (Some(start), Some(end)) = (boundary.content_start, boundary.content_end) {
                line_num >= start && line_num <= end
=======
        // Read the entire terminator line content
        while let Some(ch) = self.peek() {
            if ch == '\n' || ch == '\r' {
                break;
            }
            terminator_content.push(ch);
            self.advance();
        }

        // Extract just the label+params portion (without :: prefix)
        if !terminator_content.trim().is_empty() {
            // Use the same regex pattern as the verbatim scanner
            let verbatim_end_re =
                Regex::new(r"^\s*::\s+([a-zA-Z_][a-zA-Z0-9._-]*(?::[^:\s].*)?)\s*$").unwrap();

            if let Some(captures) = verbatim_end_re.captures(&terminator_content) {
                if let Some(label_and_params) = captures.get(1) {
                    let label_and_params_str = label_and_params.as_str();

                    // Split label from parameters at the first colon
                    if let Some(colon_pos) = label_and_params_str.find(':') {
                        // There are parameters - split them
                        let label = &label_and_params_str[..colon_pos];
                        let _params_str = &label_and_params_str[colon_pos + 1..];

                        // Add the clean verbatim label
                        tokens.push(ScannerToken::VerbatimLabel {
                            content: label.to_string(),
                            span: SourceSpan {
                                start: terminator_start_pos,
                                end: self.current_position(),
                            },
                        });

                        // Parameters are now handled at semantic analysis phase via
                        // scan_parameter_string and parameters_from_scanner_tokens
                        // Store the parameter text as part of the label for now
                        // (semantic analysis will extract it later)
                    } else {
                        // No parameters - just the label
                        tokens.push(ScannerToken::VerbatimLabel {
                            content: label_and_params_str.to_string(),
                            span: SourceSpan {
                                start: terminator_start_pos,
                                end: self.current_position(),
                            },
                        });
                    }
                }
>>>>>>> 3e9f5f29
            } else {
                false // Empty blocks have no content
            }
        })
    }
}

/// Trait for verbatim block tokenization
pub trait VerbatimLexer: ParameterLexer + Sized {
    /// Get current row (line number)
    fn row(&self) -> usize;

    /// Get current column
    fn column(&self) -> usize;

    /// Get absolute position in input
    fn get_absolute_position(&self) -> usize;

    /// Read verbatim block if current position matches a verbatim block start
    fn is_at_verbatim_block_start(
        &self,
        block: &VerbatimBlock,
        current_line: usize,
        _current_char_pos: usize,
    ) -> bool {
        // Check if we're at the correct line for block start (1-based to 0-based conversion)
        (block.block_start - 1) == current_line && self.is_at_line_start_for_verbatim(block)
    }

    /// Check if we're at the start of a line that should be part of a verbatim block
    fn is_at_line_start_for_verbatim(&self, _block: &VerbatimBlock) -> bool {
        // For now, just check if we're at the start of a line
        self.column() == 0
    }
}<|MERGE_RESOLUTION|>--- conflicted
+++ resolved
@@ -102,13 +102,8 @@
 //! 4. **Content type determined by first non-blank line** after title
 //! 5. **Terminator indent must match title indent exactly**
 
-<<<<<<< HEAD
-use crate::cst::WallType;
-use crate::syntax::elements::components::parameters::ParameterLexer;
-=======
 use crate::cst::{Position, ScannerToken, SourceSpan, WallType};
-// Parameters now handled via cst::scan_parameter_string
->>>>>>> 3e9f5f29
+// Parameters now handled via cst::parameter_scanner::scan_parameter_string
 use regex::Regex;
 
 /// Standard indentation level in spaces
@@ -649,24 +644,6 @@
             }
         })
     }
-<<<<<<< HEAD
-=======
-}
-
-/// Trait for verbatim block tokenization
-pub trait VerbatimLexer: Sized {
-    /// Get current position in source
-    fn current_position(&self) -> Position;
-
-    /// Peek at current character without advancing
-    fn peek(&self) -> Option<char>;
-
-    /// Advance to next character
-    fn advance(&mut self) -> Option<char>;
-
-    /// Get current row (line number)
-    fn row(&self) -> usize;
->>>>>>> 3e9f5f29
 
     // ========== NEW BOUNDARY-BASED METHODS (Issue #132) ==========
 
@@ -940,7 +917,6 @@
             };
         }
 
-<<<<<<< HEAD
         // Invalid - expected terminator or content at column 0
         ScanState::ScanningNormal
     }
@@ -971,57 +947,6 @@
         boundaries.iter().any(|boundary| {
             if let (Some(start), Some(end)) = (boundary.content_start, boundary.content_end) {
                 line_num >= start && line_num <= end
-=======
-        // Read the entire terminator line content
-        while let Some(ch) = self.peek() {
-            if ch == '\n' || ch == '\r' {
-                break;
-            }
-            terminator_content.push(ch);
-            self.advance();
-        }
-
-        // Extract just the label+params portion (without :: prefix)
-        if !terminator_content.trim().is_empty() {
-            // Use the same regex pattern as the verbatim scanner
-            let verbatim_end_re =
-                Regex::new(r"^\s*::\s+([a-zA-Z_][a-zA-Z0-9._-]*(?::[^:\s].*)?)\s*$").unwrap();
-
-            if let Some(captures) = verbatim_end_re.captures(&terminator_content) {
-                if let Some(label_and_params) = captures.get(1) {
-                    let label_and_params_str = label_and_params.as_str();
-
-                    // Split label from parameters at the first colon
-                    if let Some(colon_pos) = label_and_params_str.find(':') {
-                        // There are parameters - split them
-                        let label = &label_and_params_str[..colon_pos];
-                        let _params_str = &label_and_params_str[colon_pos + 1..];
-
-                        // Add the clean verbatim label
-                        tokens.push(ScannerToken::VerbatimLabel {
-                            content: label.to_string(),
-                            span: SourceSpan {
-                                start: terminator_start_pos,
-                                end: self.current_position(),
-                            },
-                        });
-
-                        // Parameters are now handled at semantic analysis phase via
-                        // scan_parameter_string and parameters_from_scanner_tokens
-                        // Store the parameter text as part of the label for now
-                        // (semantic analysis will extract it later)
-                    } else {
-                        // No parameters - just the label
-                        tokens.push(ScannerToken::VerbatimLabel {
-                            content: label_and_params_str.to_string(),
-                            span: SourceSpan {
-                                start: terminator_start_pos,
-                                end: self.current_position(),
-                            },
-                        });
-                    }
-                }
->>>>>>> 3e9f5f29
             } else {
                 false // Empty blocks have no content
             }
@@ -1030,7 +955,16 @@
 }
 
 /// Trait for verbatim block tokenization
-pub trait VerbatimLexer: ParameterLexer + Sized {
+pub trait VerbatimLexer: Sized {
+    /// Get current position in source
+    fn current_position(&self) -> Position;
+
+    /// Peek at current character without advancing
+    fn peek(&self) -> Option<char>;
+
+    /// Advance to next character
+    fn advance(&mut self) -> Option<char>;
+
     /// Get current row (line number)
     fn row(&self) -> usize;
 
