--- conflicted
+++ resolved
@@ -106,9 +106,18 @@
         } else if token.is_code_delimiter() {
             if let Some(j) = find_closing_token(tokens, i + 1, |t| t.is_code_delimiter()) {
                 let content_tokens = &tokens[i + 1..j];
-                let text = content_tokens.iter().map(|t| t.content()).collect::<String>();
+                let text = content_tokens
+                    .iter()
+                    .map(|t| t.content())
+                    .collect::<String>();
+                let token_sequence = crate::cst::ScannerTokenSequence {
+                    tokens: content_tokens.to_vec(),
+                };
                 transforms.push(TextTransform::Code(
-                    crate::ast::elements::formatting::inlines::Text::simple(&text),
+                    crate::ast::elements::formatting::inlines::Text::simple_with_tokens(
+                        &text,
+                        token_sequence,
+                    ),
                 ));
                 i = j + 1;
             } else {
@@ -118,9 +127,18 @@
         } else if token.is_math_delimiter() {
             if let Some(j) = find_closing_token(tokens, i + 1, |t| t.is_math_delimiter()) {
                 let content_tokens = &tokens[i + 1..j];
-                let text = content_tokens.iter().map(|t| t.content()).collect::<String>();
+                let text = content_tokens
+                    .iter()
+                    .map(|t| t.content())
+                    .collect::<String>();
+                let token_sequence = crate::cst::ScannerTokenSequence {
+                    tokens: content_tokens.to_vec(),
+                };
                 transforms.push(TextTransform::Math(
-                    crate::ast::elements::formatting::inlines::Text::simple(&text),
+                    crate::ast::elements::formatting::inlines::Text::simple_with_tokens(
+                        &text,
+                        token_sequence,
+                    ),
                 ));
                 i = j + 1;
             } else {
@@ -133,7 +151,6 @@
         }
     }
 
-<<<<<<< HEAD
     Ok(transforms)
 }
 
@@ -141,27 +158,22 @@
 where
     P: Fn(&ScannerToken) -> bool,
 {
-    tokens[start..].iter().position(|token| predicate(token)).map(|pos| start + pos)
+    tokens[start..]
+        .iter()
+        .position(predicate)
+        .map(|pos| start + pos)
 }
-=======
-    // Create token sequence from source tokens
+
+fn token_to_identity(token: &ScannerToken) -> TextTransform {
     let token_sequence = crate::cst::ScannerTokenSequence {
-        tokens: tokens.to_vec(),
+        tokens: vec![token.clone()],
     };
-
-    // Create a simple identity transform, preserving source tokens
-    let identity_transform = TextTransform::Identity(
+    TextTransform::Identity(
         crate::ast::elements::formatting::inlines::Text::simple_with_tokens(
-            &text_content,
+            token.content(),
             token_sequence,
         ),
-    );
->>>>>>> bbbc6848
-
-fn token_to_identity(token: &ScannerToken) -> TextTransform {
-    TextTransform::Identity(crate::ast::elements::formatting::inlines::Text::simple(
-        token.content(),
-    ))
+    )
 }
 
 /// Parse formatting inline elements and return as Inline variants
