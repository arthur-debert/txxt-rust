--- conflicted
+++ resolved
@@ -738,39 +738,6 @@
             return false;
         }
 
-<<<<<<< HEAD
-        // We need to be immediately after an Indent token with valid indentation
-        // and any following whitespace
-        let mut found_valid_indent = false;
-        let only_whitespace_since = true;
-
-        for token in tokens.iter().rev() {
-            match token {
-                Token::Whitespace { .. } => {
-                    // Continue looking back through whitespace
-                    continue;
-                }
-                Token::Indent { span, .. } => {
-                    // Check if this is a valid indentation level (multiple of 4)
-                    let indent_level = span.end.column - span.start.column;
-                    if is_valid_indentation_level(indent_level) && only_whitespace_since {
-                        found_valid_indent = true;
-                    }
-                    break;
-                }
-                Token::Newline { .. } | Token::BlankLine { .. } => {
-                    // We're at the start of a line, but no indent
-                    break;
-                }
-                _ => {
-                    // Some other token, not immediately after indent
-                    break;
-                }
-            }
-        }
-
-        found_valid_indent
-=======
         // We need to handle two cases:
         // 1. Just after an Indent token (possibly with following whitespace)
         // 2. After Newline + valid indentation whitespace (for continued indented lines)
@@ -825,7 +792,6 @@
         }
 
         false
->>>>>>> 0270aebb
     }
 
     // Debug methods (for testing)
