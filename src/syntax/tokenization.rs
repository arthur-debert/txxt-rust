--- conflicted
+++ resolved
@@ -5,16 +5,7 @@
 
 use crate::cst::{Position, ScannerToken, SourceSpan};
 use crate::syntax::core::indentation::IndentationTracker;
-<<<<<<< HEAD
-use crate::syntax::elements::components::{
-    // parameter_integration_v2::{
-    //     integrate_annotation_parameters_v2, integrate_definition_parameters_v2,
-    // },
-    sequence::read_sequence_marker,
-};
-=======
 use crate::syntax::elements::components::sequence::read_sequence_marker;
->>>>>>> 3e9f5f29
 use crate::syntax::elements::formatting::read_inline_delimiter;
 use crate::syntax::elements::references::{
     citations::read_citation_ref, footnote_ref::read_footnote_ref, page_ref::read_page_ref,
@@ -194,15 +185,9 @@
             }
         }
 
-<<<<<<< HEAD
-        // Use new parameter integration that preserves positions and whitespace
-        // tokens = integrate_annotation_parameters_v2(tokens);
-        // tokens = integrate_definition_parameters_v2(tokens);
-=======
         // Parameters are now handled at the semantic analysis phase
         // The scanner emits basic tokens (Text, Colon, Equals, etc.) and
         // semantic analysis uses scan_parameter_string to parse parameter regions
->>>>>>> 3e9f5f29
 
         // Finalize indentation processing (emit remaining dedents)
         let final_indent_tokens = self.indent_tracker.finalize();
